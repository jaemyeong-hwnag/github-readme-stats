const axios = require("axios");

const renderError = (message) => {
  return `
    <svg width="495" height="100" viewBox="0 0 495 100" fill="none" xmlns="http://www.w3.org/2000/svg">
    <style>
    .text { font: 600 16px 'Segoe UI', Ubuntu, Sans-Serif; fill: #2F80ED }
    .small { font: 600 12px 'Segoe UI', Ubuntu, Sans-Serif; fill: #252525 }
    </style>
    <rect x="0.5" y="0.5" width="494" height="99%" rx="4.5" fill="#FFFEFE" stroke="#E4E2E2"/>
    <text x="25" y="45" class="text">Something went wrong! file an issue at https://git.io/JJmN9</text>
    <text id="message" x="25" y="65" class="text small">${message}</text>
    </svg>
  `;
};

// https://stackoverflow.com/a/48073476/10629172
function encodeHTML(str) {
  return str.replace(/[\u00A0-\u9999<>&](?!#)/gim, function (i) {
    return "&#" + i.charCodeAt(0) + ";";
  });
}

function kFormatter(num) {
  return Math.abs(num) > 999
    ? Math.sign(num) * (Math.abs(num) / 1000).toFixed(1) + "k"
    : Math.sign(num) * Math.abs(num);
}

<<<<<<< HEAD
function request(data) {
  return new Promise((resolve, reject) => {
    axios({
      url: "https://api.github.com/graphql",
      method: "post",
      headers: {
        Authorization: `bearer ${process.env.GITHUB_TOKEN}`,
      },
      data,
    })
      .then((response) => resolve(response))
      .catch((error) => reject(error));
  });
}

module.exports = { renderError, kFormatter, encodeHTML, request };
=======
function isValidHexColor(hexColor) {
  return new RegExp(
    /^([A-Fa-f0-9]{8}|[A-Fa-f0-9]{6}|[A-Fa-f0-9]{3}|[A-Fa-f0-9]{4})$/
  ).test(hexColor);
}

module.exports = { renderError, kFormatter, encodeHTML, isValidHexColor };
>>>>>>> 47eb35a7
<|MERGE_RESOLUTION|>--- conflicted
+++ resolved
@@ -27,7 +27,12 @@
     : Math.sign(num) * Math.abs(num);
 }
 
-<<<<<<< HEAD
+function isValidHexColor(hexColor) {
+  return new RegExp(
+    /^([A-Fa-f0-9]{8}|[A-Fa-f0-9]{6}|[A-Fa-f0-9]{3}|[A-Fa-f0-9]{4})$/
+  ).test(hexColor);
+}
+
 function request(data) {
   return new Promise((resolve, reject) => {
     axios({
@@ -43,13 +48,4 @@
   });
 }
 
-module.exports = { renderError, kFormatter, encodeHTML, request };
-=======
-function isValidHexColor(hexColor) {
-  return new RegExp(
-    /^([A-Fa-f0-9]{8}|[A-Fa-f0-9]{6}|[A-Fa-f0-9]{3}|[A-Fa-f0-9]{4})$/
-  ).test(hexColor);
-}
-
-module.exports = { renderError, kFormatter, encodeHTML, isValidHexColor };
->>>>>>> 47eb35a7
+module.exports = { renderError, kFormatter, encodeHTML, isValidHexColor, request };