--- conflicted
+++ resolved
@@ -33,16 +33,6 @@
   ).test(hexColor);
 }
 
-<<<<<<< HEAD
-function request(data) {
-  return axios({
-    url: "https://api.github.com/graphql",
-    method: "post",
-    headers: {
-      Authorization: `bearer ${process.env.GITHUB_TOKEN}`,
-    },
-    data,
-=======
 function parseBoolean(value) {
   if (value === "true") {
     return true;
@@ -53,19 +43,14 @@
   }
 }
 
-function request(data, headers) {
-  return new Promise((resolve, reject) => {
-    axios({
-      url: "https://api.github.com/graphql",
-      method: "post",
-      headers: {
-        ...headers,
-      },
-      data,
-    })
-      .then((response) => resolve(response))
-      .catch((error) => reject(error));
->>>>>>> 19bacf78
+function request(data) {
+  return axios({
+    url: "https://api.github.com/graphql",
+    method: "post",
+    headers: {
+      Authorization: `bearer ${process.env.GITHUB_TOKEN}`,
+    },
+    data,
   });
 }
 
